<<<<<<< HEAD
from fastapi import FastAPI, HTTPException, UploadFile, File
=======
from fastapi import FastAPI, HTTPException
>>>>>>> 0ae57279
from fastapi.middleware.cors import CORSMiddleware
from pydantic import BaseModel
import tensorflow as tf
import joblib
import pandas as pd
import numpy as np
<<<<<<< HEAD
from sklearn.model_selection import train_test_split
from sklearn.preprocessing import LabelEncoder
from sklearn.utils.class_weight import compute_class_weight
from tensorflow.keras.callbacks import EarlyStopping
import io
import os
=======
>>>>>>> 0ae57279

# Initialize FastAPI app
app = FastAPI(title="Fraud Detection API")

# Add CORS middleware to allow access from any origin
app.add_middleware(
    CORSMiddleware,
    allow_origins=["*"],  # Allows all origins
    allow_credentials=True,
    allow_methods=["*"],  # Allows all methods (GET, POST, etc.)
    allow_headers=["*"],  # Allows all headers
)

# Load the saved model and scaler
model = tf.keras.models.load_model('fraud_detection_model.keras')
scaler = joblib.load('standard_scaler.pkl')

# Define the input data schema using Pydantic
class Transaction(BaseModel):
    step: float
    type: int
    amount: float
    oldbalanceOrg: float
    newbalanceOrig: float
    oldbalanceDest: float
    newbalanceDest: float

# Define numeric columns for scaling (same as in your Colab)
numeric_cols = ['step', 'amount', 'oldbalanceOrg', 'newbalanceOrig', 'oldbalanceDest', 'newbalanceDest']

# Root endpoint
@app.get("/")
def read_root():
    return {"message": "Welcome to the Fraud Detection API. Use /docs for API documentation."}

# POST endpoint for fraud prediction
@app.post("/predict")
def predict_fraud(transaction: Transaction):
    try:
        # Convert input data to dictionary and then to DataFrame
        input_data = transaction.dict()
        user_input = pd.DataFrame([input_data], columns=['step', 'type', 'amount', 'oldbalanceOrg', 
                                                         'newbalanceOrig', 'oldbalanceDest', 'newbalanceDest'])

        # Scale numeric columns
        user_input[numeric_cols] = scaler.transform(user_input[numeric_cols])

        # Make prediction
        prediction = (model.predict(user_input) > 0.5).astype("int32")[0, 0]

        # Return result
        result = "Fraud" if prediction == 1 else "No Fraud"
        return {"prediction": result}
    except Exception as e:
        raise HTTPException(status_code=500, detail=f"An error occurred: {str(e)}")

<<<<<<< HEAD
# POST endpoint for retraining the model
@app.post("/retrain")
async def retrain_model(file: UploadFile = File(...)):
    try:
        # Read the uploaded CSV file
        contents = await file.read()
        new_data = pd.read_csv(io.StringIO(contents.decode('utf-8')))
        
        # Verify required columns are present
        required_columns = ['step', 'type', 'amount', 'oldbalanceOrg', 'newbalanceOrig', 
                          'oldbalanceDest', 'newbalanceDest', 'isFraud']
        if not all(col in new_data.columns for col in required_columns):
            raise HTTPException(status_code=400, detail="Missing required columns in CSV file")

        # Preprocess the data similar to notebook
        # Drop unnecessary columns if they exist
        columns_to_drop = ['nameOrig', 'nameDest', 'isFlaggedFraud']
        new_data = new_data.drop(columns=[col for col in columns_to_drop if col in new_data.columns])

        # Encode 'type' column if it's still categorical
        if new_data['type'].dtype == 'object':
            le = LabelEncoder()
            new_data['type'] = le.fit_transform(new_data['type'])

        # Prepare features and target
        X = new_data.drop('isFraud', axis=1)
        y = new_data['isFraud']

        # Scale numeric features
        X[numeric_cols] = scaler.fit_transform(X[numeric_cols])

        # Split the data (70% train, 15% val, 15% test)
        X_train, X_temp, y_train, y_temp = train_test_split(X, y, test_size=0.3, random_state=42)
        X_val, X_test, y_val, y_test = train_test_split(X_temp, y_temp, test_size=0.5, random_state=42)

        # Compute class weights
        class_weights = compute_class_weight(class_weight="balanced", classes=np.unique(y_train), y=y_train)
        class_weight_dict = {0: class_weights[0], 1: class_weights[1]}

        # Define Early Stopping
        early_stopping = EarlyStopping(monitor='val_loss', patience=5, restore_best_weights=True)

        # Retrain the model
        history = model.fit(
            X_train, y_train,
            validation_data=(X_val, y_val),
            epochs=50,
            batch_size=32,
            class_weight=class_weight_dict,
            callbacks=[early_stopping],
            verbose=0
        )

        # Evaluate on test set
        y_pred = (model.predict(X_test) > 0.5).astype("int32")
        accuracy = float(np.mean(y_pred.flatten() == y_test.values))

        # Save the updated model and scaler
        model.save('fraud_detection_model.keras')
        joblib.dump(scaler, 'standard_scaler.pkl')

        return {
            "message": "Model retrained successfully",
            "test_accuracy": accuracy,
            "training_epochs": len(history.history['loss'])
        }
    except Exception as e:
        raise HTTPException(status_code=500, detail=f"Error during retraining: {str(e)}")
    finally:
        await file.close()

=======
>>>>>>> 0ae57279
# Run the app with: uvicorn app:app --reload
if __name__ == "__main__":
    import uvicorn
    port = int(os.getenv("PORT", 8000))
<<<<<<< HEAD
    uvicorn.run(app, host="0.0.0.0", port=port)
=======
    uvicorn.run(app, host="0.0.0.0", port=port)
>>>>>>> 0ae57279
<|MERGE_RESOLUTION|>--- conflicted
+++ resolved
@@ -1,23 +1,18 @@
-<<<<<<< HEAD
 from fastapi import FastAPI, HTTPException, UploadFile, File
-=======
 from fastapi import FastAPI, HTTPException
->>>>>>> 0ae57279
 from fastapi.middleware.cors import CORSMiddleware
 from pydantic import BaseModel
 import tensorflow as tf
 import joblib
 import pandas as pd
 import numpy as np
-<<<<<<< HEAD
 from sklearn.model_selection import train_test_split
 from sklearn.preprocessing import LabelEncoder
 from sklearn.utils.class_weight import compute_class_weight
 from tensorflow.keras.callbacks import EarlyStopping
 import io
 import os
-=======
->>>>>>> 0ae57279
+
 
 # Initialize FastAPI app
 app = FastAPI(title="Fraud Detection API")
@@ -74,7 +69,7 @@
     except Exception as e:
         raise HTTPException(status_code=500, detail=f"An error occurred: {str(e)}")
 
-<<<<<<< HEAD
+
 # POST endpoint for retraining the model
 @app.post("/retrain")
 async def retrain_model(file: UploadFile = File(...)):
@@ -146,14 +141,10 @@
     finally:
         await file.close()
 
-=======
->>>>>>> 0ae57279
+
 # Run the app with: uvicorn app:app --reload
 if __name__ == "__main__":
     import uvicorn
     port = int(os.getenv("PORT", 8000))
-<<<<<<< HEAD
     uvicorn.run(app, host="0.0.0.0", port=port)
-=======
     uvicorn.run(app, host="0.0.0.0", port=port)
->>>>>>> 0ae57279
